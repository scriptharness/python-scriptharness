--- conflicted
+++ resolved
@@ -141,13 +141,8 @@
         """Script.__init__
 
         Args:
-<<<<<<< HEAD
           actions (Tuple[Action]): Action objects to run.
-          parser (ArgumentParser): parser to use
-=======
-          actions (tuple): Action objects to run.
           template (ConfigTemplate): template to use
->>>>>>> c44435c9
           name (Optional[str]): The name of the Script in
             scriptharness.ScriptManager.  Defaults to 'root'
           **kwargs: These are passed to self.build_config()
@@ -174,19 +169,10 @@
         dump the config to screen and disk, and exit.
 
         Args:
-<<<<<<< HEAD
-          parser (ArgumentParser): parser to use to parse the commandline
-            args.
+          template (ConfigTemplate): template to parse and validate
+            the config.
           cmdln_args (Optional[Tuple[str, ...]]): override the commandline args
           initial_config (Optional[Dict[str, str]): initial config dict to apply.
-=======
-          template (ConfigTemplate): template to parse and validate
-            the config.
-
-          cmdln_args (Optional[tuple]): override the commandline args
-
-          initial_config (Optional[dict]): initial config dict to apply.
->>>>>>> c44435c9
 
         Returns:
           parsed_args from parse_args()
